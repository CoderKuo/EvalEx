--- conflicted
+++ resolved
@@ -605,11 +605,7 @@
 	}
 
 	enum TokenType {
-<<<<<<< HEAD
-		VARIABLE, FUNCTION, LITERAL, OPERATOR, OPEN_PAREN, COMMA, CLOSE_PAREN, STRINGPARAM
-=======
-		VARIABLE, FUNCTION, LITERAL, OPERATOR, OPEN_PAREN, COMMA, CLOSE_PAREN, HEX_LITERAL
->>>>>>> b707c2b2
+		VARIABLE, FUNCTION, LITERAL, OPERATOR, OPEN_PAREN, COMMA, CLOSE_PAREN, HEX_LITERAL, STRINGPARAM
 	}
 
 	class Token {
@@ -1335,7 +1331,6 @@
 					if (!stack.isEmpty() && stack.peek().type == TokenType.FUNCTION) {
 						outputQueue.add(stack.pop());
 					}
-					break;
 			}
 			previousToken = token;
 		}
@@ -1426,7 +1421,6 @@
 						}
 					});
 					break;
-<<<<<<< HEAD
 				case STRINGPARAM:
 					stack.push(new LazyNumber() {
 						public BigDecimal eval() {
@@ -1436,13 +1430,16 @@
 						public String getString() {
 							return token.surface;
 						} 
-=======
+					});
+					break;
 				case HEX_LITERAL:
 					stack.push(new LazyNumber() {
 						public BigDecimal eval() {
 							return new BigDecimal(new BigInteger(token.surface.substring(2), 16), mc);
 						}
->>>>>>> b707c2b2
+						public String getString() {
+							return new BigInteger(token.surface.substring(2), 16).toString();
+						} 
 					});
 					break;
 			}
@@ -1841,4 +1838,4 @@
     return this.expression;
   }
 
-}
+}