--- conflicted
+++ resolved
@@ -396,7 +396,6 @@
 	}
 
 	@Test
-<<<<<<< HEAD
 	public void testNull() {
 		Expression e = null;
 		e = new Expression("null");
@@ -438,7 +437,7 @@
 		assertEquals("Second operand may not be null",err);
 	}
 
-=======
+	@Test
 	public void canEvalHexExpression() throws Exception {
 		BigDecimal result = new Expression("0xcafe").eval();
 		assertEquals("51966", result.toPlainString());
@@ -470,6 +469,4 @@
 	public void hexExpressionsEvaluatedAsExpected() throws Exception {
 		BigDecimal result = new Expression("0xcafe + 0xbabe").eval();
 		assertEquals("99772", result.toPlainString());
-	}
->>>>>>> b707c2b2
-}+	}}